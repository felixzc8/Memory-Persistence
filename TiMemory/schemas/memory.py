--- conflicted
+++ resolved
@@ -34,10 +34,6 @@
     
 class MemoryResponse(BaseModel):
     memories: List[Memory]
-<<<<<<< HEAD
     
 class TopicChangedResponse(BaseModel):
-    topic_changed: bool
-=======
-    
->>>>>>> 413ab303
+    topic_changed: bool