from .llms.openai import OpenAILLM
from .embedding.openai import OpenAIEmbeddingModel
from .tidb import TiDB
from .session.session_manager import SessionManager
from .knowledge_graph_client import KnowledgeGraphClient
from typing import List, Dict
from .schemas.memory import Memory, MemoryResponse
from .config.base import MemoryConfig
<<<<<<< HEAD
from TiMemory.tasks.worker_tasks import process_memories
=======
from TiMemory.tasks.memory_tasks import process_memories
>>>>>>> 065d0e31
from .core import MemoryProcessor, SummaryProcessor, TopicProcessor

import logging

class TiMemory:
    def __init__(self, config: MemoryConfig):
        self.config = config
        self.logger = logging.getLogger(__name__)
        
        self._setup_services()
        
    def _setup_services(self):
        """Initialize all services and their dependencies."""
        self.tidb = TiDB(self.config)
        self.embedder = OpenAIEmbeddingModel(self.config)
        self.llm = OpenAILLM(self.config)
        
        self.session_manager = SessionManager(
            db_session_factory=self.tidb.SessionLocal
        )
        
        self.memory_processor = MemoryProcessor(
            config=self.config,
            llm=self.llm
        )
        
        self.summary_processor = SummaryProcessor(
            config=self.config,
            llm=self.llm
        )
        
        self.topic_processor = TopicProcessor(
            config=self.config,
            llm=self.llm
        )
        
        
        self.knowledge_graph_client = KnowledgeGraphClient(
            config=self.config
        )


    def _should_process_memories(self, session_id: str) -> bool:
        """Check if there are new messages to process."""
        last_processed_at = self.session_manager.get_last_memory_processed_at(session_id)
        current_message_count = self.session_manager.get_message_count(session_id)
        
        if current_message_count <= last_processed_at:
            self.logger.info(f"No new messages to process for session {session_id} (current: {current_message_count}, last processed: {last_processed_at})")
            return False
        
        return True

    def _get_unprocessed_messages(self, session_id: str) -> List[Dict[str, str]]:
        """Get messages from last processed point to current."""
        last_processed_at = self.session_manager.get_last_memory_processed_at(session_id)
        
        return self.session_manager.get_messages_since_count(
            session_id, last_processed_at
        )

<<<<<<< HEAD
    def _trigger_memory_processing(self, messages: List[Dict[str, str]], user_id: str, session_id: str) -> None:
        """Queue memory processing for background execution."""
        from TiMemory.tasks.worker_tasks import process_memories
=======
    def process_memories(self, messages: List[Dict[str, str]], user_id: str, session_id: str = None):
        """
        Process messages for memory extraction and consolidation (used by background workers).
        """
        def search_callback(query: str, user_id: str, limit: int) -> List[Memory]:
            embedding = self.embedder.embed(query)
            results = self.tidb.search_memories(embedding, user_id, limit=limit)
            return results.memories
        
        processed_memories = self.memory_processor.process_memories(messages, user_id, search_callback, session_id)
        
        if processed_memories:
            self._store_memories(processed_memories, user_id)
        
        return processed_memories

    def _store_memories(self, memories: List[Memory], user_id: str):
        """
        Store memories in TiDB. Handles new memories and updates.
        """
        inserted_count = 0
        updated_count = 0
        
        for memory in memories:
            embedding = self.embedder.embed(memory.content)
            status = memory.memory_attributes.status
            
            if status == 'outdated':
                self.tidb.update_memory(
                    id=memory.id,
                    vector=embedding,
                    memory_attributes=memory.memory_attributes.model_dump()
                )
                updated_count += 1
            else:
                self.tidb.insert_memory(
                    id=memory.id,
                    vector=embedding,
                    user_id=user_id,
                    content=memory.content,
                    memory_attributes=memory.memory_attributes.model_dump()
                )
                inserted_count += 1
        
        self.logger.info(f"Stored {inserted_count} new and {updated_count} updated memories for user {user_id}")

    def generate_and_update_summary(self, session_id: str) -> None:
        """
        Generate conversation summary and update session.
        """
        current_summary = self.session_manager.get_session_summary(session_id)
        
        message_dicts = self.session_manager.get_session_message_context(session_id)
        
        new_summary = self.summary_processor.generate_conversation_summary(message_dicts, current_summary)
        
        current_message_count = self.session_manager.get_message_count(session_id)
        summary_embedding = self.embedder.embed(new_summary)
        
        self.session_manager.update_session_summary(
            session_id, new_summary, summary_embedding, current_message_count
        )
        
        self.logger.info(f"Updated session {session_id} with new summary at message count {current_message_count}")

    def _should_process_memories(self, session_id: str) -> bool:
        """Check if there are new messages to process."""
        last_processed_at = self.session_manager.get_last_memory_processed_at(session_id)
        current_message_count = self.session_manager.get_message_count(session_id)
        
        if current_message_count <= last_processed_at:
            self.logger.info(f"No new messages to process for session {session_id} (current: {current_message_count}, last processed: {last_processed_at})")
            return False
        
        return True

    def _get_unprocessed_messages(self, session_id: str) -> List[Dict[str, str]]:
        """Get messages from last processed point to current."""
        last_processed_at = self.session_manager.get_last_memory_processed_at(session_id)
        
        return self.session_manager.get_messages_since_count(
            session_id, last_processed_at
        )

    def _trigger_memory_processing(self, messages: List[Dict[str, str]], user_id: str, session_id: str) -> None:
        """Queue memory processing for background execution."""
        from TiMemory.tasks.memory_tasks import process_memories
>>>>>>> 065d0e31
        
        task = process_memories.delay(messages, user_id, session_id)
        self.logger.info(f"Queued background memory processing task {task.id} for user {user_id}")


    def _check_summary_needed(self, session_id: str) -> bool:
        """Check if summary generation is needed based on max_context_message_count."""
        current_message_count = self.session_manager.get_message_count(session_id)
        last_summary_at = self.session_manager.get_last_summary_generated_at(session_id)
        messages_since_summary = current_message_count - last_summary_at
        return messages_since_summary >= self.config.max_context_message_count

    def _generate_and_update_summary(self, session_id: str) -> None:
        """Queue summary processing for background execution."""
<<<<<<< HEAD
        from TiMemory.tasks.worker_tasks import process_summary
=======
        from TiMemory.tasks.memory_tasks import process_summary
>>>>>>> 065d0e31
        
        task = process_summary.delay(session_id)
        self.logger.info(f"Queued background summary processing task {task.id} for session {session_id}")

    def _build_context(self, message: str, user_id: str, session_id: str) -> tuple[str, List[Memory]]:
        """Build complete context including system prompt, memories, summary, and session context."""
        from .prompts import SYSTEM_PROMPT
        
        summary = self.session_manager.get_session_summary(session_id)
        session_context = self.session_manager.get_session_message_context(session_id)
        
        memories = self._get_memory_context(message, user_id)
        
        context = SYSTEM_PROMPT
        context += f"\n MEMORIES: {memories}"
        context += f"\n SUMMARY: {summary}"
        context += f"\n SESSION CONTEXT: {session_context}"
        
        return context, memories

    def _get_memory_context(self, message: str, user_id: str) -> List[Memory]:
        """Get relevant memories for the current message."""
        return self.search(
            query=message, 
            user_id=user_id, 
            limit=self.config.memory_search_limit
        )

    def search(self, query: str, user_id: str, limit: int = 10) -> List[Memory]:
        """
        Search for memories based on a query string.
        Returns a list of Memory objects.
        """
        embedding = self.embedder.embed(query)
        results = self.tidb.search_memories(embedding, user_id, limit=limit)
        return results.memories

    def get_all_memories(self, user_id: str) -> MemoryResponse:
        """        
        Get all memories for a user.
        Returns a MemoryResponse containing a list of Memory objects.
        """
        return self.tidb.get_memories_by_user(user_id)


    def delete_all(self, user_id: str):
        """
        Delete all memories for a user.
        """
        self.tidb.delete_all_memories(user_id=user_id)

    def check_and_process_topic_change(self, user_id: str, session_id: str) -> bool:
        """
        Check for topic changes and trigger memory/summary processing if needed.
        
        Args:
            user_id: User identifier
            session_id: Session identifier
            
        Returns:
            bool: True if topic change was detected and processing triggered
        """
        try:
<<<<<<< HEAD
            if not self._should_process_memories(session_id):
                return False
            
=======
            # Check if we should process memories
            if not self._should_process_memories(session_id):
                return False
            
            # Get unprocessed messages
>>>>>>> 065d0e31
            unprocessed_messages = self._get_unprocessed_messages(session_id)
            
            if len(unprocessed_messages) < 2:
                self.logger.info(f"Insufficient messages for topic change detection: {len(unprocessed_messages)} (need at least 2)")
                return False
            
<<<<<<< HEAD
=======
            # Check for topic change using LLM
>>>>>>> 065d0e31
            self.logger.info(f"Checking {len(unprocessed_messages)} unprocessed messages for topic change in session {session_id}")
            topic_changed = self.topic_processor.detect_topic_change(unprocessed_messages)
            
            if topic_changed:
                self.logger.info(f"Topic change detected! Processing {len(unprocessed_messages)} messages for memory extraction in session {session_id}")
                
<<<<<<< HEAD
                self._trigger_memory_processing(unprocessed_messages, user_id, session_id)
                
=======
                # Trigger memory processing
                self._trigger_memory_processing(unprocessed_messages, user_id, session_id)
                
                # Check if summary generation is needed (20+ messages since last summary)
>>>>>>> 065d0e31
                if self._check_summary_needed(session_id):
                    self._generate_and_update_summary(session_id)
                
                return True
            else:
                self.logger.info(f"No topic change detected for session {session_id}, skipping memory processing")
                return False
                
        except Exception as e:
            self.logger.error(f"Error in topic change processing for session {session_id}: {e}")
            return False

    async def chat_with_memory(
        self, 
        message: str, 
        user_id: str,
        request_time,
        session_id: str = None
    ) -> Dict:
        """
        Process a chat message with memory context, store the conversation, and return response
        
        Args:
            message: User's message
            user_id: Unique identifier for the user
            request_time: Timestamp of the request
            session_id: Optional session identifier for conversation context
            
        Returns:
            Dict with assistant's response and metadata
        """
        try:
            from datetime import datetime, timezone
            
<<<<<<< HEAD
=======
            # Build context from session and memories
>>>>>>> 065d0e31
            context, memories_used = self._build_context(message, user_id, session_id)
            
            user_message = [{"role": "user", "content": message}]
            
            self.logger.debug(f"LLM call context - Instructions: {context}, Input: {user_message}")
            
            response = self.llm.generate_response(
                instructions=context,
                input=user_message
            )
            
            assistant_response = response.output_text
            assistant_timestamp = datetime.now(timezone.utc)
            
<<<<<<< HEAD
            self.session_manager.add_message_to_session(session_id, "user", message, request_time)
            self.session_manager.add_message_to_session(session_id, "assistant", assistant_response, assistant_timestamp)
            
=======
            # Store the conversation
            self.session_manager.add_message_to_session(session_id, "user", message, request_time)
            self.session_manager.add_message_to_session(session_id, "assistant", assistant_response, assistant_timestamp)
            
            # Check for topic change and process memories if needed
>>>>>>> 065d0e31
            self.check_and_process_topic_change(user_id, session_id)
            
            return {
                "response": assistant_response,
                "user_id": user_id,
                "session_id": session_id,
                "memories_used": [mem.content for mem in memories_used],
                "timestamp": assistant_timestamp
            }
            
        except Exception as e:
            self.logger.error(f"Error in chat_with_memory for user {user_id}: {e}")
            raise

    async def chat_with_memory_stream(
        self, 
        message: str, 
        user_id: str,
        request_time,
        session_id: str = None
    ):
        """
        Process a chat message with memory context and return streaming response
        
        Args:
            message: User's message
            user_id: Unique identifier for the user
            request_time: Timestamp of the request
            session_id: Optional session identifier for conversation context
            
        Yields:
            Streaming response chunks
        """
        try:
            from datetime import datetime, timezone
            import openai
            
<<<<<<< HEAD
=======
            # Build context from session and memories
>>>>>>> 065d0e31
            context, memories_used = self._build_context(message, user_id, session_id)
            
            self.logger.info(f"LLM streaming call context - Instructions: {context}, Input: {message}")
            
            client = openai.OpenAI(api_key=self.config.openai_api_key)
            
            stream = client.chat.completions.create(
                model=self.config.model_choice,
                messages=[
                    {"role": "system", "content": context},
                    {"role": "user", "content": message}
                ],
                stream=True
            )
            
            full_response = ""
            for chunk in stream:
                if chunk.choices[0].delta.content is not None:
                    content = chunk.choices[0].delta.content
                    full_response += content
                    yield content
            
            assistant_timestamp = datetime.now(timezone.utc)
            
<<<<<<< HEAD
            self.session_manager.add_message_to_session(session_id, "user", message, request_time)
            self.session_manager.add_message_to_session(session_id, "assistant", full_response, assistant_timestamp)
            
            self.check_and_process_topic_change(user_id, session_id)
            
=======
            # Store the conversation
            self.session_manager.add_message_to_session(session_id, "user", message, request_time)
            self.session_manager.add_message_to_session(session_id, "assistant", full_response, assistant_timestamp)
            
            # Check for topic change and process memories if needed
            self.check_and_process_topic_change(user_id, session_id)
            
            # Yield final metadata
>>>>>>> 065d0e31
            yield {
                "user_id": user_id,
                "session_id": session_id,
                "memories_used": memories_used,
                "timestamp": assistant_timestamp
            }
            
        except Exception as e:
            self.logger.error(f"Error in chat_with_memory_stream for user {user_id}: {e}")
            raise<|MERGE_RESOLUTION|>--- conflicted
+++ resolved
@@ -6,11 +6,7 @@
 from typing import List, Dict
 from .schemas.memory import Memory, MemoryResponse
 from .config.base import MemoryConfig
-<<<<<<< HEAD
 from TiMemory.tasks.worker_tasks import process_memories
-=======
-from TiMemory.tasks.memory_tasks import process_memories
->>>>>>> 065d0e31
 from .core import MemoryProcessor, SummaryProcessor, TopicProcessor
 
 import logging
@@ -35,13 +31,17 @@
         self.memory_processor = MemoryProcessor(
             config=self.config,
             llm=self.llm
-        )
-        
+            llm=self.llm
+        )
+        
+        self.summary_processor = SummaryProcessor(
         self.summary_processor = SummaryProcessor(
             config=self.config,
             llm=self.llm
-        )
-        
+            llm=self.llm
+        )
+        
+        self.topic_processor = TopicProcessor(
         self.topic_processor = TopicProcessor(
             config=self.config,
             llm=self.llm
@@ -72,99 +72,9 @@
             session_id, last_processed_at
         )
 
-<<<<<<< HEAD
     def _trigger_memory_processing(self, messages: List[Dict[str, str]], user_id: str, session_id: str) -> None:
         """Queue memory processing for background execution."""
         from TiMemory.tasks.worker_tasks import process_memories
-=======
-    def process_memories(self, messages: List[Dict[str, str]], user_id: str, session_id: str = None):
-        """
-        Process messages for memory extraction and consolidation (used by background workers).
-        """
-        def search_callback(query: str, user_id: str, limit: int) -> List[Memory]:
-            embedding = self.embedder.embed(query)
-            results = self.tidb.search_memories(embedding, user_id, limit=limit)
-            return results.memories
-        
-        processed_memories = self.memory_processor.process_memories(messages, user_id, search_callback, session_id)
-        
-        if processed_memories:
-            self._store_memories(processed_memories, user_id)
-        
-        return processed_memories
-
-    def _store_memories(self, memories: List[Memory], user_id: str):
-        """
-        Store memories in TiDB. Handles new memories and updates.
-        """
-        inserted_count = 0
-        updated_count = 0
-        
-        for memory in memories:
-            embedding = self.embedder.embed(memory.content)
-            status = memory.memory_attributes.status
-            
-            if status == 'outdated':
-                self.tidb.update_memory(
-                    id=memory.id,
-                    vector=embedding,
-                    memory_attributes=memory.memory_attributes.model_dump()
-                )
-                updated_count += 1
-            else:
-                self.tidb.insert_memory(
-                    id=memory.id,
-                    vector=embedding,
-                    user_id=user_id,
-                    content=memory.content,
-                    memory_attributes=memory.memory_attributes.model_dump()
-                )
-                inserted_count += 1
-        
-        self.logger.info(f"Stored {inserted_count} new and {updated_count} updated memories for user {user_id}")
-
-    def generate_and_update_summary(self, session_id: str) -> None:
-        """
-        Generate conversation summary and update session.
-        """
-        current_summary = self.session_manager.get_session_summary(session_id)
-        
-        message_dicts = self.session_manager.get_session_message_context(session_id)
-        
-        new_summary = self.summary_processor.generate_conversation_summary(message_dicts, current_summary)
-        
-        current_message_count = self.session_manager.get_message_count(session_id)
-        summary_embedding = self.embedder.embed(new_summary)
-        
-        self.session_manager.update_session_summary(
-            session_id, new_summary, summary_embedding, current_message_count
-        )
-        
-        self.logger.info(f"Updated session {session_id} with new summary at message count {current_message_count}")
-
-    def _should_process_memories(self, session_id: str) -> bool:
-        """Check if there are new messages to process."""
-        last_processed_at = self.session_manager.get_last_memory_processed_at(session_id)
-        current_message_count = self.session_manager.get_message_count(session_id)
-        
-        if current_message_count <= last_processed_at:
-            self.logger.info(f"No new messages to process for session {session_id} (current: {current_message_count}, last processed: {last_processed_at})")
-            return False
-        
-        return True
-
-    def _get_unprocessed_messages(self, session_id: str) -> List[Dict[str, str]]:
-        """Get messages from last processed point to current."""
-        last_processed_at = self.session_manager.get_last_memory_processed_at(session_id)
-        
-        return self.session_manager.get_messages_since_count(
-            session_id, last_processed_at
-        )
-
-    def _trigger_memory_processing(self, messages: List[Dict[str, str]], user_id: str, session_id: str) -> None:
-        """Queue memory processing for background execution."""
-        from TiMemory.tasks.memory_tasks import process_memories
->>>>>>> 065d0e31
         
         task = process_memories.delay(messages, user_id, session_id)
         self.logger.info(f"Queued background memory processing task {task.id} for user {user_id}")
@@ -179,11 +89,7 @@
 
     def _generate_and_update_summary(self, session_id: str) -> None:
         """Queue summary processing for background execution."""
-<<<<<<< HEAD
         from TiMemory.tasks.worker_tasks import process_summary
-=======
-        from TiMemory.tasks.memory_tasks import process_summary
->>>>>>> 065d0e31
         
         task = process_summary.delay(session_id)
         self.logger.info(f"Queued background summary processing task {task.id} for session {session_id}")
@@ -220,6 +126,9 @@
         embedding = self.embedder.embed(query)
         results = self.tidb.search_memories(embedding, user_id, limit=limit)
         return results.memories
+        embedding = self.embedder.embed(query)
+        results = self.tidb.search_memories(embedding, user_id, limit=limit)
+        return results.memories
 
     def get_all_memories(self, user_id: str) -> MemoryResponse:
         """        
@@ -228,11 +137,14 @@
         """
         return self.tidb.get_memories_by_user(user_id)
 
+        return self.tidb.get_memories_by_user(user_id)
+
 
     def delete_all(self, user_id: str):
         """
         Delete all memories for a user.
         """
+        self.tidb.delete_all_memories(user_id=user_id)
         self.tidb.delete_all_memories(user_id=user_id)
 
     def check_and_process_topic_change(self, user_id: str, session_id: str) -> bool:
@@ -247,42 +159,23 @@
             bool: True if topic change was detected and processing triggered
         """
         try:
-<<<<<<< HEAD
             if not self._should_process_memories(session_id):
                 return False
             
-=======
-            # Check if we should process memories
-            if not self._should_process_memories(session_id):
-                return False
-            
-            # Get unprocessed messages
->>>>>>> 065d0e31
             unprocessed_messages = self._get_unprocessed_messages(session_id)
             
             if len(unprocessed_messages) < 2:
                 self.logger.info(f"Insufficient messages for topic change detection: {len(unprocessed_messages)} (need at least 2)")
                 return False
             
-<<<<<<< HEAD
-=======
-            # Check for topic change using LLM
->>>>>>> 065d0e31
             self.logger.info(f"Checking {len(unprocessed_messages)} unprocessed messages for topic change in session {session_id}")
             topic_changed = self.topic_processor.detect_topic_change(unprocessed_messages)
             
             if topic_changed:
                 self.logger.info(f"Topic change detected! Processing {len(unprocessed_messages)} messages for memory extraction in session {session_id}")
                 
-<<<<<<< HEAD
                 self._trigger_memory_processing(unprocessed_messages, user_id, session_id)
                 
-=======
-                # Trigger memory processing
-                self._trigger_memory_processing(unprocessed_messages, user_id, session_id)
-                
-                # Check if summary generation is needed (20+ messages since last summary)
->>>>>>> 065d0e31
                 if self._check_summary_needed(session_id):
                     self._generate_and_update_summary(session_id)
                 
@@ -317,10 +210,6 @@
         try:
             from datetime import datetime, timezone
             
-<<<<<<< HEAD
-=======
-            # Build context from session and memories
->>>>>>> 065d0e31
             context, memories_used = self._build_context(message, user_id, session_id)
             
             user_message = [{"role": "user", "content": message}]
@@ -335,17 +224,9 @@
             assistant_response = response.output_text
             assistant_timestamp = datetime.now(timezone.utc)
             
-<<<<<<< HEAD
             self.session_manager.add_message_to_session(session_id, "user", message, request_time)
             self.session_manager.add_message_to_session(session_id, "assistant", assistant_response, assistant_timestamp)
             
-=======
-            # Store the conversation
-            self.session_manager.add_message_to_session(session_id, "user", message, request_time)
-            self.session_manager.add_message_to_session(session_id, "assistant", assistant_response, assistant_timestamp)
-            
-            # Check for topic change and process memories if needed
->>>>>>> 065d0e31
             self.check_and_process_topic_change(user_id, session_id)
             
             return {
@@ -383,10 +264,6 @@
             from datetime import datetime, timezone
             import openai
             
-<<<<<<< HEAD
-=======
-            # Build context from session and memories
->>>>>>> 065d0e31
             context, memories_used = self._build_context(message, user_id, session_id)
             
             self.logger.info(f"LLM streaming call context - Instructions: {context}, Input: {message}")
@@ -411,22 +288,11 @@
             
             assistant_timestamp = datetime.now(timezone.utc)
             
-<<<<<<< HEAD
             self.session_manager.add_message_to_session(session_id, "user", message, request_time)
             self.session_manager.add_message_to_session(session_id, "assistant", full_response, assistant_timestamp)
             
             self.check_and_process_topic_change(user_id, session_id)
             
-=======
-            # Store the conversation
-            self.session_manager.add_message_to_session(session_id, "user", message, request_time)
-            self.session_manager.add_message_to_session(session_id, "assistant", full_response, assistant_timestamp)
-            
-            # Check for topic change and process memories if needed
-            self.check_and_process_topic_change(user_id, session_id)
-            
-            # Yield final metadata
->>>>>>> 065d0e31
             yield {
                 "user_id": user_id,
                 "session_id": session_id,
