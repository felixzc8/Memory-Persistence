--- conflicted
+++ resolved
@@ -4,11 +4,7 @@
 from .session.session_manager import SessionManager
 from .knowledge_graph_client import KnowledgeGraphClient
 from typing import List, Dict
-<<<<<<< HEAD
 from .schemas.memory import Memory, MemoryResponse
-=======
-from .schemas.memory import Memory, MemoryResponse, MemoryExtractionResponse, MemoryConsolidationResponse, MemoryConsolidationItem
->>>>>>> 413ab303
 from .config.base import MemoryConfig
 from TiMemory.tasks.memory_tasks import process_memories
 from .core import MemoryProcessor, ChatService, SummaryService, TopicDetector
@@ -91,42 +87,6 @@
         """
         return self.memory_processor.process_memories(messages, user_id, session_id)
 
-<<<<<<< HEAD
-=======
-    async def process_summaries(self, user_id: str, session_id: str):
-        """
-        Process conversation summaries and knowledge graph updates (used by background workers).
-        """
-        self.logger.info(f"Starting summary processing for user {user_id}, session {session_id}")
-        
-        if session_id and self.session_manager.should_generate_summary(
-            session_id, 
-            self.config.message_limit, 
-            self.config.summary_threshold
-        ):
-            self.logger.info(f"Generating summary for session {session_id}")
-            current_summary = self.session_manager.get_session_summary(session_id)
-            new_summary = self.generate_conversation_summary(session_id, current_summary)
-            current_count = self.session_manager.get_message_count(session_id)
-            
-            summary_embedding = self.embedder.embed(new_summary)
-            
-            self.session_manager.create_summary(session_id, new_summary, summary_embedding, current_count)
-
-        message_count = self.session_manager.get_message_count(session_id)
-        if message_count % self.config.message_limit == 0:
-            try:
-                recent_messages = self.session_manager.get_session_message_context(session_id, self.config.message_limit)
-                await self.knowledge_graph_client.save_personal_memory(
-                    chat_history=recent_messages,
-                    user_id=user_id,
-                    session_id=session_id
-                )
-                self.logger.info(f"Successfully sent summary data to knowledge graph for session {session_id}")
-            except Exception as e:
-                self.logger.error(f"Failed to send data to knowledge graph for session {session_id}: {e}")
-
->>>>>>> 413ab303
     def search(self, query: str, user_id: str, limit: int = 10) -> List[Memory]:
         """
         Search for memories based on a query string.
